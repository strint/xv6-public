--- conflicted
+++ resolved
@@ -146,40 +146,6 @@
   return 0;
 }
 
-<<<<<<< HEAD
-extern long sys_chdir(void);
-extern long sys_close(void);
-extern long sys_dup(void);
-extern long sys_exec(void);
-extern long sys_exit(void);
-extern long sys_fork(void);
-extern long sys_fstat(void);
-extern long sys_getpid(void);
-extern long sys_kill(void);
-extern long sys_link(void);
-extern long sys_mkdir(void);
-extern long sys_mknod(void);
-extern long sys_open(void);
-extern long sys_pipe(void);
-extern long sys_read(void);
-extern long sys_sbrk(void);
-extern long sys_sleep(void);
-extern long sys_unlink(void);
-extern long sys_wait(void);
-extern long sys_write(void);
-extern long sys_uptime(void);
-extern long sys_map(void);
-extern long sys_unmap(void);
-extern long sys_halt(void);
-extern long sys_socket(int, int, int);
-extern long sys_bind(int, void*, int);
-extern long sys_listen(int, int);
-extern long sys_accept(int, void*, void*);
-extern long sys_pread(int fd, void *ubuf, size_t count, off_t offset);
-extern long sys_kernlet(int, size_t, off_t);
-
-=======
->>>>>>> 0b9edac9
 #define SYSCALL(name) [SYS_##name] = (void*)sys_##name
 
 static long (*syscalls[])(u64, u64, u64, u64, u64, u64) = {
