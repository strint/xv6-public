// Physical memory allocator, intended to allocate
// memory for user processes, kernel stacks, page table pages,
// and pipe buffers. Allocates 4096-byte pages.

#include "types.h"
#include "defs.h"
#include "param.h"
#include "mmu.h"
#include "spinlock.h"
#include "condvar.h"
#include "queue.h"
#include "proc.h"
#include "kalloc.h"

struct kmem kmems[NCPU];

extern char end[]; // first address after kernel loaded from ELF file

// Initialize free list of physical pages.
void
kinit(void)
{
  struct run *r;
  char *p;
  int c;
  int n;
  int i;

  for (c = 0; c < NCPU; c++) {
    kmems[c].name[0] = (char) c;
    safestrcpy(kmems[c].name+1, "kmem", MAXNAME-1);
    initlock(&kmems[c].lock, kmems[c].name);
  }

  p = (char*)PGROUNDUP((uint)end);
  n = (char*)PHYSTOP - p;
  n = n / PGSIZE;
  n = n / NCPU;
  cprintf("n = %d end = 0x%x\n", n,  p);

  for (c = 0; c < NCPU; c++) {
    for (i = 0; i < n; i++, p += PGSIZE) {
      memset(p, 1, PGSIZE);
      r = (struct run*)p;
      r->next = kmems[c].freelist;
      kmems[c].freelist = r;
    }
  }
}

//PAGEBREAK: 21
// Free the page of physical memory pointed at by v,
// which normally should have been returned by a
// call to kalloc().  (The exception is when
// initializing the allocator; see kinit above.)
void
kfree(char *v)
{
  struct run *r;

  // cprintf("%d: free 0x%x\n", cpu->id, v);

  if((uint)v % PGSIZE || v < end || (uint)v >= PHYSTOP) 
    panic("kfree");

  // Fill with junk to catch dangling refs.
  memset(v, 1, PGSIZE);

  acquire(&kmem->lock);
  r = (struct run*)v;
  r->next = kmem->freelist;
  kmem->freelist = r;
  release(&kmem->lock);
}

// Allocate one 4096-byte page of physical memory.
// Returns a pointer that the kernel can use.
// Returns 0 if the memory cannot be allocated.
char*
kalloc(void)
{
  struct run *r;

  //  cprintf("%d: kalloc 0x%x 0x%x 0x%x 0x%x 0%x\n", cpu->id, kmem, &kmems[cpu->id], kmem->freelist, PHYSTOP, kmems[1].freelist);

  acquire(&kmem->lock);
  r = kmem->freelist;
  if(r)
<<<<<<< HEAD
    kmem->freelist = r->next;
  release(&kmem->lock);
  if (r == 0)
      cprintf("%d: kalloc out\n", cpunum());
=======
    kmem.freelist = r->next;
  release(&kmem.lock);
  memset(r, 2, PGSIZE);
>>>>>>> d0347377
  return (char*)r;
}
<|MERGE_RESOLUTION|>--- conflicted
+++ resolved
@@ -86,15 +86,10 @@
   acquire(&kmem->lock);
   r = kmem->freelist;
   if(r)
-<<<<<<< HEAD
     kmem->freelist = r->next;
   release(&kmem->lock);
   if (r == 0)
       cprintf("%d: kalloc out\n", cpunum());
-=======
-    kmem.freelist = r->next;
-  release(&kmem.lock);
   memset(r, 2, PGSIZE);
->>>>>>> d0347377
   return (char*)r;
 }
