OBJS = \
	bio.o\
	condvar.o\
	console.o\
	exec.o\
	file.o\
	fs.o\
	ide.o\
	ioapic.o\
	kalloc.o\
	kbd.o\
	lapic.o\
	main.o\
	mp.o\
	picirq.o\
	pipe.o\
	proc.o\
	spinlock.o\
	string.o\
	swtch.o\
	syscall.o\
	sysfile.o\
	sysproc.o\
	timer.o\
	trapasm.o\
	trap.o\
	uart.o\
	vectors.o\
	vm.o\

# Cross-compiling (e.g., on Mac OS X)
TOOLPREFIX = x86_64-jos-elf-

# Using native tools (e.g., on X86 Linux)
#TOOLPREFIX = 

# Try to infer the correct TOOLPREFIX if not set
ifndef TOOLPREFIX
TOOLPREFIX := $(shell if i386-jos-elf-objdump -i 2>&1 | grep '^elf32-i386$$' >/dev/null 2>&1; \
	then echo 'i386-jos-elf-'; \
	elif objdump -i 2>&1 | grep 'elf32-i386' >/dev/null 2>&1; \
	then echo ''; \
	else echo "***" 1>&2; \
	echo "*** Error: Couldn't find an i386-*-elf version of GCC/binutils." 1>&2; \
	echo "*** Is the directory with i386-jos-elf-gcc in your PATH?" 1>&2; \
	echo "*** If your i386-*-elf toolchain is installed with a command" 1>&2; \
	echo "*** prefix other than 'i386-jos-elf-', set your TOOLPREFIX" 1>&2; \
	echo "*** environment variable to that prefix and run 'make' again." 1>&2; \
	echo "*** To turn off this error, run 'gmake TOOLPREFIX= ...'." 1>&2; \
	echo "***" 1>&2; exit 1; fi)
endif

# The i386 ('qemu') mtrace doesn't work, but 'qemu-system-x86_64' mtrace works.
MTRACE = ../mtrace/x86_64-softmmu/qemu-system-x86_64
QEMUSRC = ../mtrace

ifeq ($(QEMUSRC),)
$(error You need to set QEMUSRC (e.g. make QEMUSRC=~/qemu))
endif

# If the makefile can't find QEMU, specify its path here
#QEMU =

# Try to infer the correct QEMU
ifndef QEMU
QEMU = $(shell if which qemu > /dev/null; \
	then echo qemu; exit; \
	else \
	qemu=/Applications/Q.app/Contents/MacOS/i386-softmmu.app/Contents/MacOS/i386-softmmu; \
	if test -x $$qemu; then echo $$qemu; exit; fi; fi; \
	echo "***" 1>&2; \
	echo "*** Error: Couldn't find a working QEMU executable." 1>&2; \
	echo "*** Is the directory containing the qemu binary in your PATH" 1>&2; \
	echo "*** or have you tried setting the QEMU variable in Makefile?" 1>&2; \
	echo "***" 1>&2; exit 1)
endif

NM = $(TOOLPREFIX)nm
CC = $(TOOLPREFIX)gcc
AS = $(TOOLPREFIX)gas
LD = $(TOOLPREFIX)ld
OBJCOPY = $(TOOLPREFIX)objcopy
OBJDUMP = $(TOOLPREFIX)objdump
CFLAGS = -fno-pic -static -fno-builtin -fno-strict-aliasing -O2 -Wall -MD -ggdb -m32 -Werror -I$(QEMUSRC) -std=c99 -fms-extensions -mno-sse
CFLAGS += $(shell $(CC) -fno-stack-protector -E -x c /dev/null >/dev/null 2>&1 && echo -fno-stack-protector)
ASFLAGS = -m32 -gdwarf-2
# FreeBSD ld wants ``elf_i386_fbsd''
LDFLAGS += -m $(shell $(LD) -V | grep elf_i386 2>/dev/null)

xv6.img: bootblock kernel fs.img
	dd if=/dev/zero of=xv6.img count=10000
	dd if=bootblock of=xv6.img conv=notrunc
	dd if=kernel of=xv6.img seek=1 conv=notrunc

xv6memfs.img: bootblock kernelmemfs
	dd if=/dev/zero of=xv6memfs.img count=10000
	dd if=bootblock of=xv6memfs.img conv=notrunc
	dd if=kernelmemfs of=xv6memfs.img seek=1 conv=notrunc

bootblock: bootasm.S bootmain.c
	$(CC) $(CFLAGS) -fno-pic -O -nostdinc -I. -c bootmain.c
	$(CC) $(CFLAGS) -fno-pic -nostdinc -I. -c bootasm.S
	$(LD) $(LDFLAGS) -N -e start -Ttext 0x7C00 -o bootblock.o bootasm.o bootmain.o
	$(OBJDUMP) -S bootblock.o > bootblock.asm
	$(OBJCOPY) -S -O binary -j .text bootblock.o bootblock
	./sign.pl bootblock

bootother: bootother.S
	$(CC) $(CFLAGS) -nostdinc -I. -c bootother.S
	$(LD) $(LDFLAGS) -N -e start -Ttext 0x7000 -o bootother.out bootother.o
	$(OBJCOPY) -S -O binary bootother.out bootother
	$(OBJDUMP) -S bootother.o > bootother.asm

initcode: initcode.S
	$(CC) $(CFLAGS) -nostdinc -I. -c initcode.S
	$(LD) $(LDFLAGS) -N -e start -Ttext 0 -o initcode.out initcode.o
	$(OBJCOPY) -S -O binary initcode.out initcode
	$(OBJDUMP) -S initcode.o > initcode.asm

kernel: $(OBJS) multiboot.o data.o bootother initcode
	$(LD) $(LDFLAGS) -Ttext 0x100000 -e main -o kernel multiboot.o data.o $(OBJS) -b binary initcode bootother
	$(OBJDUMP) -S kernel > kernel.asm
	$(OBJDUMP) -t kernel | sed '1,/SYMBOL TABLE/d; s/ .* / /; /^$$/d' > kernel.sym

# kernelmemfs is a copy of kernel that maintains the
# disk image in memory instead of writing to a disk.
# This is not so useful for testing persistent storage or
# exploring disk buffering implementations, but it is
# great for testing the kernel on real hardware without
# needing a scratch disk.
MEMFSOBJS = $(filter-out ide.o,$(OBJS)) memide.o
kernelmemfs: $(MEMFSOBJS) multiboot.o data.o bootother initcode fs.img
	$(LD) $(LDFLAGS) -Ttext 0x100000 -e main -o kernelmemfs multiboot.o data.o $(MEMFSOBJS) -b binary initcode bootother fs.img
	$(OBJDUMP) -S kernelmemfs > kernelmemfs.asm
	$(OBJDUMP) -t kernelmemfs | sed '1,/SYMBOL TABLE/d; s/ .* / /; /^$$/d' > kernelmemfs.sym

tags: $(OBJS) bootother.S _init
	etags *.S *.c

vectors.S: vectors.pl
	perl vectors.pl > vectors.S

ULIB = ulib.o usys.o printf.o umalloc.o uthread.o

_%: %.o $(ULIB)
	$(LD) $(LDFLAGS) -N -e main -Ttext 0 -o $@ $^
	$(OBJDUMP) -S $@ > $*.asm
	$(OBJDUMP) -t $@ | sed '1,/SYMBOL TABLE/d; s/ .* / /; /^$$/d' > $*.sym

_forktest: forktest.o $(ULIB)
	# forktest has less library code linked in - needs to be small
	# in order to be able to max out the proc table.
	$(LD) $(LDFLAGS) -N -e main -Ttext 0 -o _forktest forktest.o ulib.o usys.o
	$(OBJDUMP) -S _forktest > forktest.asm

mkfs: mkfs.c fs.h
	gcc -m32 -Werror -Wall -o mkfs mkfs.c

UPROGS=\
	_cat\
	_echo\
	_forktest\
	_grep\
	_init\
	_kill\
	_ln\
	_ls\
	_mkdir\
	_rm\
	_sh\
	_stressfs\
	_usertests\
	_wc\
	_zombie\
	_halt\
	_thrtest\
<<<<<<< HEAD
	_maptest\
=======
	_sleep\
>>>>>>> 4cca7d25

fs.img: mkfs README $(UPROGS)
	./mkfs fs.img README $(UPROGS)

-include *.d

clean: 
	rm -f *.tex *.dvi *.idx *.aux *.log *.ind *.ilg \
	*.o *.d *.asm *.sym vectors.S parport.out \
	bootblock kernel xv6.img fs.img mkfs \
	$(UPROGS)

# make a printout
FILES = $(shell grep -v '^\#' runoff.list)
PRINT = runoff.list runoff.spec $(FILES)

xv6.pdf: $(PRINT)
	./runoff
	ls -l xv6.pdf

print: xv6.pdf

# run in emulators

bochs : fs.img xv6.img
	if [ ! -e .bochsrc ]; then ln -s dot-bochsrc .bochsrc; fi
	bochs -q

mscan.syms: kernel
	$(NM) -S $< > $@

mscan.kern: kernel
	cp $< $@

# try to generate a unique GDB port
GDBPORT = $(shell expr `id -u` % 5000 + 25000)
# QEMU's gdb stub command line changed in 0.11
QEMUGDB = $(shell if $(QEMU) -help | grep -q '^-gdb'; \
	then echo "-gdb tcp::$(GDBPORT)"; \
	else echo "-s -p $(GDBPORT)"; fi)
ifndef CPUS
CPUS := 2
endif
QEMUOPTS = -hdb fs.img xv6.img -smp $(CPUS)
MTRACEOPTS = -mtrace-enable -mtrace-file mtrace.out -mtrace-quantum 10000

qemu: fs.img xv6.img
	$(QEMU) -serial mon:stdio $(QEMUOPTS)

qemu-memfs: xv6memfs.img
	$(QEMU) xv6memfs.img -smp $(CPUS)

qemu-nox: fs.img xv6.img
	$(QEMU) -nographic $(QEMUOPTS)

mtrace-nox: fs.img xv6.img mscan.syms mscan.kern
	$(MTRACE) -nographic $(QEMUOPTS) $(MTRACEOPTS)

.gdbinit: .gdbinit.tmpl
	sed "s/localhost:1234/localhost:$(GDBPORT)/" < $^ > $@

qemu-gdb: fs.img xv6.img .gdbinit
	@echo "*** Now run 'gdb'." 1>&2
	$(QEMU) -serial mon:stdio $(QEMUOPTS) -S $(QEMUGDB)

qemu-nox-gdb: fs.img xv6.img .gdbinit
	@echo "*** Now run 'gdb'." 1>&2
	$(QEMU) -nographic $(QEMUOPTS) -S $(QEMUGDB)

# CUT HERE
# prepare dist for students
# after running make dist, probably want to
# rename it to rev0 or rev1 or so on and then
# check in that version.

EXTRA=\
	mkfs.c ulib.c user.h cat.c echo.c forktest.c grep.c kill.c\
	ln.c ls.c mkdir.c rm.c stressfs.c usertests.c wc.c zombie.c\
	printf.c umalloc.c\
	README dot-bochsrc *.pl toc.* runoff runoff1 runoff.list\
	.gdbinit.tmpl gdbutil\

dist:
	rm -rf dist
	mkdir dist
	for i in $(FILES); \
	do \
		grep -v PAGEBREAK $$i >dist/$$i; \
	done
	sed '/CUT HERE/,$$d' Makefile >dist/Makefile
	echo >dist/runoff.spec
	cp $(EXTRA) dist

dist-test:
	rm -rf dist
	make dist
	rm -rf dist-test
	mkdir dist-test
	cp dist/* dist-test
	cd dist-test; $(MAKE) print
	cd dist-test; $(MAKE) bochs || true
	cd dist-test; $(MAKE) qemu

# update this rule (change rev#) when it is time to
# make a new revision.
tar:
	rm -rf /tmp/xv6
	mkdir -p /tmp/xv6
	cp dist/* dist/.gdbinit.tmpl /tmp/xv6
	(cd /tmp; tar cf - xv6) | gzip >xv6-rev5.tar.gz

.PHONY: dist-test dist<|MERGE_RESOLUTION|>--- conflicted
+++ resolved
@@ -174,11 +174,8 @@
 	_zombie\
 	_halt\
 	_thrtest\
-<<<<<<< HEAD
+	_sleep\
 	_maptest\
-=======
-	_sleep\
->>>>>>> 4cca7d25
 
 fs.img: mkfs README $(UPROGS)
 	./mkfs fs.img README $(UPROGS)
