--- conflicted
+++ resolved
@@ -304,7 +304,6 @@
   for(;;){
     // Scan children for ZOMBIEs
     havekids = 0;
-<<<<<<< HEAD
     acquire(&proc->lock);
     SLIST_FOREACH_SAFE(p, &proc->childq, child_next, np) {
 	havekids = 1;
@@ -315,6 +314,7 @@
 	  kfree(p->kstack);
 	  p->kstack = 0;
 	  freevm(p->pgdir);
+	  vmap_free(p->vmap);
 	  p->state = UNUSED;
 	  p->pid = 0;
 	  p->parent = 0;
@@ -325,27 +325,6 @@
 	  return pid;
 	}
 	release(&p->lock);
-=======
-    for(p = ptable.proc; p < &ptable.proc[NPROC]; p++){
-      if(p->parent != proc)
-        continue;
-      havekids = 1;
-      if(p->state == ZOMBIE){
-        // Found one.
-        pid = p->pid;
-        kfree(p->kstack);
-        p->kstack = 0;
-        freevm(p->pgdir);
-        vmap_free(p->vmap);
-        p->state = UNUSED;
-        p->pid = 0;
-        p->parent = 0;
-        p->name[0] = 0;
-        p->killed = 0;
-        release(&ptable.lock);
-        return pid;
-      }
->>>>>>> d0347377
     }
 
     // No point waiting if we don't have any children.
