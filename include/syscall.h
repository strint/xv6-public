--- conflicted
+++ resolved
@@ -31,9 +31,6 @@
 #define SYS_async  30
 #define SYS_script 31
 #define SYS_setfs  32
-<<<<<<< HEAD
 #define SYS_wqwait 33
-=======
-#define SYS_setaffinity 33
->>>>>>> 492d8f96
-#define SYS_ncount 34   /* total number of system calls */+#define SYS_setaffinity 34
+#define SYS_ncount 35   /* total number of system calls */